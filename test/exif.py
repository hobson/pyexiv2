--- conflicted
+++ resolved
@@ -335,10 +335,7 @@
     def test_set_raw_value_invalid(self):
         tag = ExifTag('Exif.GPSInfo.GPSVersionID')
         value = '2 0 0 foo'
-<<<<<<< HEAD
         self.failUnlessRaises(ValueError, setattr, tag, 'raw_value', value)
-=======
-        self.failUnlessRaises(ValueError, tag._set_raw_value, value)
 
     def test_makernote_types(self):
         # Makernote tags not attached to an image have an Undefined type by
@@ -364,4 +361,3 @@
         tag2 = metadata[tag2.key]
         self.assertEqual(tag2.type, 'Long')
         self.assertEqual(tag2.value, [76830L, 20070527L, 2L, 1L, 4228109L])
->>>>>>> f3d5d10e
